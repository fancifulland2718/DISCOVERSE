import os
import json
import fractions
import av.video
import glfw
import mujoco
import numpy as np
from scipy.spatial.transform import Rotation
<<<<<<< HEAD
from discoverse.utils import get_random_texture
from discoverse.robots_env.airbot_play_base import AirbotPlayBase
import pickle

def recoder_airbot_play(save_path, act_lst, obs_lst, cfg):
    """保存数据但延迟视频编码，返回视频编码任务信息"""
    if os.path.exists(save_path):
        shutil.rmtree(save_path)
=======
from discoverse.robots_env.airbot_play_base import AirbotPlayBase, AirbotPlayCfg
import av


class PyavImageEncoder:

    def __init__(self, fps, width, height, save_path, id):
        self.fps = fps
        self.width = width
        self.height = height
        container = av.open(os.path.join(save_path, f"cam_{id}.mp4"), "w", format="mp4")
        stream: av.video.stream.VideoStream = container.add_stream("h264", options={"preset": "fast"})
        stream.width = width
        stream.height = height
        stream.pix_fmt = "yuv420p"
        self._time_base = int(1e6)
        stream.time_base = fractions.Fraction(1, self._time_base)
        self.container = container
        self.stream = stream
        self.start_time = None
        self.last_time = None
        self._cnt = 0

    def encode(self, image: np.ndarray, timestamp: float):
        self._cnt += 1
        if self.start_time is None:
            self.start_time = timestamp
            self.last_time = 0
            self.container.metadata["comment"] = str({"base_stamp": int(self.start_time * self._time_base)})
        frame = av.VideoFrame.from_ndarray(image, format="rgb24")
        cur_time = timestamp
        frame.pts = int((cur_time - self.start_time) * self._time_base)
        frame.time_base = self.stream.time_base
        assert cur_time > self.last_time, f"Time error: {cur_time} <= {self.last_time}"
        self.last_time = cur_time
        for packet in self.stream.encode(frame):
            self.container.mux(packet)

    def close(self):
        # print(f"Encoded {self._cnt} frames to {self.container.name}")
        if self.container is not None:
            for packet in self.stream.encode():
                self.container.mux(packet)
            self.container.close()
        self.container = None


def recoder_airbot_play(save_path, act_lst, obs_lst, cfg: AirbotPlayCfg):
>>>>>>> 3c714732
    os.makedirs(save_path, exist_ok=True)

    # 保存JSON数据
    with open(os.path.join(save_path, "obs_action.json"), "w") as fp:
        time = []
        jq = []
        for obs in obs_lst:
            time.append(obs['time'])
            jq.append(obs['jq'])
        json.dump({
            "time" : time,
            "obs"  : {
                "jq" : jq,},
            "act"  : act_lst,
        }, fp)
    # print(f"Saved data to {save_path}")


class AirbotPlayTaskBase(AirbotPlayBase):
    target_control = np.zeros(7)
    joint_move_ratio = np.zeros(7)
    action_done_dict = {
        "joint"   : False,
        "gripper" : False,
        "delay"   : False,
    }
    delay_cnt = 0
    reset_sig = False
    cam_id = 0

    def resetState(self):
        super().resetState()
        self.target_control[:] = self.init_joint_ctrl[:]
        self.domain_randomization()
        mujoco.mj_forward(self.mj_model, self.mj_data)
        self.reset_sig = True

    def random_table_height(self, table_name="table", obj_name_list=[]):
        if not hasattr(self, "table_init_posi"):
            self.table_init_posi = self.mj_model.body(table_name).pos.copy()
        change_height = np.random.uniform(-0.03, 0.07)
        self.mj_model.body(table_name).pos = self.table_init_posi.copy()
        self.mj_model.body(table_name).pos[2] = self.table_init_posi[2] - change_height
        for obj_name in obj_name_list:
            self.object_pose(obj_name)[2] -= change_height
    
    def random_table_texture(self):
        self.update_texture("tc_texture", get_random_texture())
        self.random_material("tc_texture")
    
    def random_material(self, mtl_name, random_color=False, emission=False):
        try:
            if random_color:
                self.mj_model.material(mtl_name).rgba[:3] = np.random.rand(3)
            if emission:
                self.mj_model.material(mtl_name).emission = np.random.rand()
            self.mj_model.material(mtl_name).specular = np.random.rand()
            self.mj_model.material(mtl_name).reflectance = np.random.rand()
            self.mj_model.material(mtl_name).shininess = np.random.rand()
        except KeyError:
            print(f"Warning: material {mtl_name} not found")

    def random_light(self, random_dir=True, random_color=True, random_active=True, write_color=False):
        if write_color:
            for i in range(self.mj_model.nlight):
                self.mj_model.light_ambient[i, :] = np.random.random()
                self.mj_model.light_diffuse[i, :] = np.random.random()
                self.mj_model.light_specular[i, :] = np.random.random()
        elif random_color:
            self.mj_model.light_ambient[...] = np.random.random(size=self.mj_model.light_ambient.shape)
            self.mj_model.light_diffuse[...] = np.random.random(size=self.mj_model.light_diffuse.shape)
            self.mj_model.light_specular[...] = np.random.random(size=self.mj_model.light_specular.shape)

        if random_active:
            self.mj_model.light_active[:] = np.int32(np.random.rand(self.mj_model.nlight) > 0.5).tolist()
        
        if np.sum(self.mj_model.light_active) == 0:
            self.mj_model.light_active[np.random.randint(self.mj_model.nlight)] = 1

        self.mj_model.light_pos[:,:2] = self.mj_model.light_pos0[:,:2] + np.random.normal(scale=0.3, size=self.mj_model.light_pos[:,:2].shape)
        self.mj_model.light_pos[:,2] = self.mj_model.light_pos0[:,2] + np.random.normal(scale=0.2, size=self.mj_model.light_pos[:,2].shape)

        if random_dir:
            self.mj_model.light_dir[:] = np.random.random(size=self.mj_model.light_dir.shape) - 0.5
            self.mj_model.light_dir[:,2] *= 2.0
            self.mj_model.light_dir[:] = self.mj_model.light_dir[:] / np.linalg.norm(self.mj_model.light_dir[:], axis=1, keepdims=True)
            self.mj_model.light_dir[:,2] = -np.abs(self.mj_model.light_dir[:,2])

    def domain_randomization(self):
        pass

    def checkActionDone(self):
        joint_done = np.allclose(self.sensor_joint_qpos[:6], self.target_control[:6], atol=3e-2) and np.abs(self.sensor_joint_qvel[:6]).sum() < 0.1
        gripper_done = np.allclose(self.sensor_joint_qpos[6], self.target_control[6], atol=0.016) and np.abs(self.sensor_joint_qvel[6]).sum() < 0.005
        self.delay_cnt -= 1
        delay_done = (self.delay_cnt<=0)
        self.action_done_dict = {
            "joint"   : joint_done,
            "gripper" : gripper_done,
            "delay"   : delay_done,
        }
        return joint_done and gripper_done and delay_done

    def printMessage(self):
        super().printMessage()
        print("    target control = ", self.target_control)
        print("    action done: ")
        for k, v in self.action_done_dict.items():
            print(f"        {k}: {v}")

        print("camera foyv = ", self.mj_model.vis.global_.fovy)
        cam_xyz, cam_wxyz = self.getCameraPose(self.cam_id)
        print(f"    camera_{self.cam_id} =\n({cam_xyz}\n{Rotation.from_quat(cam_wxyz[[1,2,3,0]]).as_matrix()})")

    def check_success(self):
        raise NotImplementedError
    
    def on_key(self, window, key, scancode, action, mods):
        ret = super().on_key(window, key, scancode, action, mods)
        if action == glfw.PRESS:
            if key == glfw.KEY_MINUS:
                self.mj_model.vis.global_.fovy = np.clip(self.mj_model.vis.global_.fovy*0.95, 5, 175)
            elif key == glfw.KEY_EQUAL:
                self.mj_model.vis.global_.fovy = np.clip(self.mj_model.vis.global_.fovy*1.05, 5, 175)
        return ret<|MERGE_RESOLUTION|>--- conflicted
+++ resolved
@@ -6,19 +6,9 @@
 import mujoco
 import numpy as np
 from scipy.spatial.transform import Rotation
-<<<<<<< HEAD
 from discoverse.utils import get_random_texture
-from discoverse.robots_env.airbot_play_base import AirbotPlayBase
-import pickle
-
-def recoder_airbot_play(save_path, act_lst, obs_lst, cfg):
-    """保存数据但延迟视频编码，返回视频编码任务信息"""
-    if os.path.exists(save_path):
-        shutil.rmtree(save_path)
-=======
 from discoverse.robots_env.airbot_play_base import AirbotPlayBase, AirbotPlayCfg
 import av
-
 
 class PyavImageEncoder:
 
@@ -64,7 +54,6 @@
 
 
 def recoder_airbot_play(save_path, act_lst, obs_lst, cfg: AirbotPlayCfg):
->>>>>>> 3c714732
     os.makedirs(save_path, exist_ok=True)
 
     # 保存JSON数据
